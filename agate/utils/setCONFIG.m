--- conflicted
+++ resolved
@@ -79,7 +79,6 @@
 	[name, path] = uigetfile([CONFIG.path.settings, '\*.cnf'], 'Select basestation configuration file');
 	CONFIG.bs.cnfFile = fullfile(path, name);
 end
-<<<<<<< HEAD
 % CONFIG.bs.cnfFid = fopen(CONFIG.bs.cnfFile,'r');
 parseCnf(CONFIG.bs.cnfFile);
 
@@ -90,11 +89,6 @@
 		CONFIG.pm.cnfFile = fullfile(path, name);
 	end
 	parseCnf(CONFIG.pm.cnfFile);
-=======
-    CONFIG.bs.cnfFid = fopen(CONFIG.bs.cnfFile,'r');
-    parseCnf(CONFIG.bs.cnfFile);
-end
->>>>>>> 923fefae
 end
 
 end
