function downloadBasestationFiles(CONFIG, path_bsLocal)
%DOWNLOADBASESTATIONFILES  download basestation files locally via SSH
%
%   Syntax:
%      DOWNLOADBASESTATIONFILES(CONFIG, path_bsLocal)
%
%   Description:
%       Function to extract/download variety of glider piloting files
%       uploaded to the basestation, using SSH protocol. Currently extracts
%       .nc, .log, .eng, .asc, .dat, (glider data files); pm folders
%       (pmar acoustic outputs); ws files (wispr acoustic outputs) and pdos
%       and cmd files (glider piloting files).
%
%       Only downloads new files (that haven't been previously downloaded).
%       To re-download a single file, delete that files corresponding line
%       in downloaded_files_cache.txt. To re-download all files, delete
%       download_files_cache.txt
%
%   Inputs:
%       CONFIG          Deployment parameters - glider serial num, survey
%                       ID, pmcard
%       path_bsLocal    Path to directory to save the downloaded files
%                       locally, e.g., path_bsLocal =
%                       fullfile(path_glider,'basestationFiles');
%
%   Outputs:
%       No variables, but downloads files directly to specified local path
%       and creates a 'downloaded_files_cache.txt' within path_bslocal
%       that lists all previously downloaded files (for speed)
%
%   Examples:
%       downloadBasestationFiles(CONFIG, path_bsLocal)
%
%   See also
%
%   Authors:
%       S. Fregosi <selene.fregosi@gmail.com> <https://github.com/sfregosi>
%       D. Mellinger <David.Mellinger@oregonstate.edu> <https://github.com/DMellinger>
%
%   FirstVersion:   7/22/2016.
%                   Originally for AFFOGATO project/CatBasin deployment
%   Updated:        02 June 2023
%
%   Created with MATLAB ver.: 9.9.0.1524771 (R2020b) Update 2
% %%%%%%%%%%%%%%%%%%%%%%%%%%%%%%%%%%%%%%%%%%%%%%%%%%%%%%%%%%%%%%%%%%%%%%%%%

%% set up cache file
if ~exist(fullfile(path_bsLocal, 'downloaded_files_cache.txt'), 'file')
	% create it and populate header lines
	fid = fopen(fullfile(path_bsLocal, 'downloaded_files_cache.txt'), 'w');
	fprintf(fid, ['# This file lists all basestation files that have been ' ...
		'downloaded and the times they were downloaded\n' ...
		'# To force a file to be re-downloaded, delete the corresponding ' ...
		'line from this file\n# Created %s\n'], datetime('now', 'Format', ...
		'HH:mm:ss dd MMM uuuu ZZZZ', 'TimeZone', '+0000'));
	fclose(fid);
end

if exist(fullfile(path_bsLocal, 'downloaded_files_cache.txt'), 'file')
	% read in the cached file (have to do this before specifying append or
	% it comes up empty)
	fid = fopen(fullfile(path_bsLocal, 'downloaded_files_cache.txt'), 'r');
	df = textscan(fid, '%s', 'Delimiter', '\n');
	fclose(fid);
	df = df{:};
end
% now re-open to append
fid = fopen(fullfile(path_bsLocal, 'downloaded_files_cache.txt'), 'a+');

fprintf(1, 'Starting basestation file download...\n')

%% access shell directly
% set up shell connection
ssh2_conn = ssh2_config(CONFIG.bs.host, ...
	CONFIG.bs.username, CONFIG.bs.password);

%% NC FILES
[ssh2_conn, ncFileList] = ssh2_command(ssh2_conn, ...
	['ls /home/' CONFIG.glider '/p' CONFIG.glider(3:end) '*.nc']);
[~, df] = downloadFileType(ncFileList, df, fid, path_bsLocal, ssh2_conn);
disp('**End of .nc files**');

%% LOG FILES
[ssh2_conn, logFileList] = ssh2_command(ssh2_conn, ...
	['ls /home/' CONFIG.glider '/p' CONFIG.glider(3:end) '*.log']);
[~, df] = downloadFileType(logFileList, df, fid, path_bsLocal, ssh2_conn);
disp('**End of .log files**');

%% ENG FILES
[ssh2_conn, engFileList] = ssh2_command(ssh2_conn, ...
	['ls /home/' CONFIG.glider '/p' CONFIG.glider(3:end) '*.eng']);
[~, df] = downloadFileType(engFileList, df, fid, path_bsLocal, ssh2_conn);
disp('**End of .eng files**');

%% ASC FILES
[ssh2_conn, ascFileList] = ssh2_command(ssh2_conn, ...
	['ls /home/' CONFIG.glider '/p' CONFIG.glider(3:end) '*.asc']);
[~, df] = downloadFileType(ascFileList, df, fid, path_bsLocal, ssh2_conn);
disp('**End of .asc files**');

%% DAT FILES
[ssh2_conn, datFileList] = ssh2_command(ssh2_conn, ...
	['ls /home/' CONFIG.glider '/p' CONFIG.glider(3:end) '*.dat']);
[~, df] = downloadFileType(datFileList, df, fid, path_bsLocal, ssh2_conn);
disp('**End of .dat files**');

%% PMAR FILES

if isfield(CONFIG, 'pm') && CONFIG.pm.loggers == 1
<<<<<<< HEAD
    % if CONFIG.pmCard == 0 % skip these when writing to card 1
    [ssh2_conn, pmarFolderList] = ssh2_command(ssh2_conn, ...
        ['ls -d /home/' CONFIG.glider '/pm*/']);

    % check which already have been downloaded.
    for f = 1:length(pmarFolderList)
        [ssh2_conn, pmarFileList] = ssh2_command(ssh2_conn, ...
            ['ls ' pmarFolderList{f} '*.eng']);
        if isempty(pmarFolderList{f})
            continue
        else
            if exist(fullfile(path_bsLocal, pmarFolderList{f}(end-7:end)), 'dir')
                % don't download it again
            else
                mkdir(fullfile(path_bsLocal, pmarFolderList{f}(end-7:end)));
                ssh2_conn = scp_get(ssh2_conn, pmarFileList, fullfile(path_bsLocal, ...
					pmarFolderList{f}(end-7:end)));
                disp([pmarFolderList{f} ' now saved']);
            end
        end
    end
    disp('**End of PMAR folders**');
    % end
=======
	% if CONFIG.pmCard == 0 % skip these when writing to card 1
	[ssh2_conn, pmarFolderList] = ssh2_command(ssh2_conn, ...
		['ls -d /home/' CONFIG.glider '/pm*/']);

	if ~isempty(pmarFolderList)
		% check which already have been downloaded.
		for f = 1:length(pmarFolderList)
			fMask = ~cellfun(@isempty, regexp(df, pmarFolderList{f}));
			if isempty(find(fMask, 1)) % doesn't exist in download cache file
				% make a folder on the basestation
				path_bsLocal_pm = fullfile(path_bsLocal, pmarFolderList{f}(end-7:end));
				mkdir(path_bsLocal_pm);
				% download new files
				[ssh2_conn, pmarFileList] = ssh2_command(ssh2_conn, ...
					['ls ' pmarFolderList{f} '*.eng']);
				[~, df] = downloadFileType(pmarFileList, df, fid, ...
					path_bsLocal_pm, ssh2_conn);
			end
		end
	end
	disp('**End of PMAR folders**');
>>>>>>> bd3d4a39
end

%% WISPR FILES

if isfield(CONFIG, 'ws') && CONFIG.ws.loggers == 1
	[ssh2_conn, wsFileList] = ssh2_command(ssh2_conn, ...
		['ls /home/' CONFIG.glider '/ws*.x*']);
	[wsFiles, df] = downloadFileType(wsFileList, df, fid, path_bsLocal, ssh2_conn);
	for i = 1 : length(wsFiles)
		processWisprDetFile(path_bsLocal, wsFiles{i});
	end
	% Should clean up and remove the .x00 files? Or move them to a subdirectory.
	disp('**End of wispr files**');
end


%% CMD FILES
[ssh2_conn, cmdFileList] = ssh2_command(ssh2_conn, ...
	['ls /home/' CONFIG.glider '/cmdfile*.*']);

% extract all the first digits for dive number
diveNums = zeros(length(cmdFileList) - 1,1);
if ~isempty(diveNums)
	for l = 1:length(cmdFileList)
		pIdx = regexp(cmdFileList{l}, '\.');
		if length(pIdx) == 1
			diveNums(l,1) = str2double(cmdFileList{l}(pIdx + 1:end));
		else
			diveNums(l,1) = str2double(cmdFileList{l}(pIdx(1) + 1:pIdx(2)-1));
		end
	end

	% now find the index of the last cmdfile for that dive number
	unqDives = unique(diveNums);
	sumPerDive = nan(length(unqDives),1);
	for u = 1:length(unqDives)
		uD = unqDives(u);
		sumPerDive(u) = sum(diveNums == uD);
	end
	sumPerDive = sumPerDive - 1; % for first cmdfile uploaded per dive

	% check which already have been downloaded.
	for u = 1:length(unqDives)
		uD = unqDives(u);
		if sumPerDive(u) > 0
			cmdFileName = ['/home/' CONFIG.glider '/cmdfile.' num2str(uD) '.' num2str(sumPerDive(u))];
		elseif sumPerDive(u) == 0
			cmdFileName = ['/home/' CONFIG.glider '/cmdfile.', num2str(uD)];
		end
		% strip the folder
		slashIdx = regexp(cmdFileName, '\/');
		if exist(fullfile(path_bsLocal, cmdFileName(slashIdx(end)+1:end)), 'file')
			% don't download it again
		else
			try
				ssh2_conn = scp_get(ssh2_conn, cmdFileName, path_bsLocal);
				disp([cmdFileName ' now saved']);
			catch
				disp(['error with ' cmdFileName])
			end
		end
	end
end % diveNums empty check
disp('**End of cmdfiles**');

%% PDOSCMDS.BAT FILES
[ssh2_conn, pdosFileList] = ssh2_command(ssh2_conn, ...
	['ls /home/' CONFIG.glider '/p' CONFIG.glider(3:end) '*.pdos']);

% check which already have been downloaded.
for f = 1:length(pdosFileList)
	if isempty(pdosFileList{f})
		continue
	else
		if exist(fullfile(path_bsLocal, pdosFileList{f}(13:end)), 'file')
			% don't download it again
		else
			try
				ssh2_conn = scp_get(ssh2_conn, pdosFileList{f}, path_bsLocal);
				disp([pdosFileList{f} ' now saved']);
			catch
				disp('no pdos file to download')
			end
		end
	end
end
disp('**End of .pdos files**');

%% get processed up_and_down_profile.nc file
[ssh2_conn, udFile] = ssh2_command(ssh2_conn, ...
	['ls /home/' CONFIG.glider '/' CONFIG.glider '*_up_and_down_profile.nc']);

% always download this one because it is updated after each dive
if ~isempty(udFile{:})
	try
		ssh2_conn = scp_get(ssh2_conn, udFile, path_bsLocal);
		fprintf(1, '%s saved\n', udFile{:});
	catch
		disp('no nc file to download')
	end
end

%% close port and file
ssh2_close(ssh2_conn);
fclose(fid);

end



%% %%%%%%%%%%%%%%%%
% NESTED FUNCTIONS
% %%%%%%%%%%%%%%%%%
function [downloadedFiles, df] = downloadFileType(fileList, df, fid, path_bsLocal, ssh2_conn)
% check which files for that extension have already been downloaded and
% download any that haven't. This works for .nc, .log, .eng., .asc, .dat, 
% pmar and wispr
%
% fileList      [cell] with all files of that type present on basestation
% df            [cell aray] list of previously downloaded files
% fid           [integer] file identifier for cache text file to write any
%               new downloaded files
% path_bsLocal  [string] location to save newly downloaded files
% ssh2_conn     [struct] active ssh connection

downloadedFiles = {};
for f = 1:length(fileList)
	if isempty(fileList{f})
		return
	else
		fMask = ~cellfun(@isempty, regexp(df, fileList{f}));
		if isempty(find(fMask, 1)) % doesn't exist in download cache file
			% download it
			ssh2_conn = scp_get(ssh2_conn, fileList{f}, path_bsLocal);
			disp([fileList{f} ' now saved']);
			downloadedFiles{end + 1} = fileList{f};		%#ok<AGROW>
			% add it to cache file
			fprintf(fid, '%s, %s\n', fileList{f}, datetime('now', 'Format', ...
				'HH:mm:ss dd MMM uuuu ZZZZ', 'TimeZone', '+0000'));
			% and add to df
			df{end+1} = sprintf('%s, %s\n', fileList{f}, datetime('now', 'Format', ...
				'HH:mm:ss dd MMM uuuu ZZZZ', 'TimeZone', '+0000')); %#ok<AGROW>
		end
	end
end

end

%%%%%%%%%%%%%%%%%%%%%%%%%%%%%%%%%%%%%%%%%%%%%%%%%%%%%%%
function processWisprDetFile(path_bsLocal, filename)
% Unzip a WISPR/ERMA detection file, which typically has a name like
% ws0047az.x00, and remove the extraneous characters that show up in such files.
% The result is left in a file of the same name but without any extension.
% Assumes path_bsLocal/filename is a valid file name including an extension, and
% that it can be unzipped.
%
% The potential extraneous characters that get removed are extra ^M characters
% (ASCII 13) every 64 characters throughout the file - I don't know how/where
% these get in there - as well as 'W>' at the end of the file, which is left
% over from the WISPR-to-Seaglider communications protocol.
%
% Dave Mellinger, David.Mellinger@oregonstate.edu

% Unzip the file. gunzip creates an unzipped version without any extension.
[~, name, ext] = fileparts(filename);
gunzip(fullfile(path_bsLocal, [name, ext]));	% makes unzipped file sans ext

% Remove the stray ^M and ending "W>" characters. Done by reading the whole
% file, removing those characters, and writing back what's left.
fp = fopen(fullfile(path_bsLocal, name), 'r');
str = fread(fp).';				% read entire file as uint8s
fclose(fp);
str(str == 13) = [];				% remove ^M characters
if (length(str) >= 2 && strcmp(char(str(end-1 : end)), 'W>'))
	str = str(1 : end-2);			% remove trailing "W>"
end
fp = fopen(fullfile(path_bsLocal, name), 'w');
fwrite(fp, str);				% write str as uint8s
fclose(fp);

end<|MERGE_RESOLUTION|>--- conflicted
+++ resolved
@@ -107,31 +107,6 @@
 %% PMAR FILES
 
 if isfield(CONFIG, 'pm') && CONFIG.pm.loggers == 1
-<<<<<<< HEAD
-    % if CONFIG.pmCard == 0 % skip these when writing to card 1
-    [ssh2_conn, pmarFolderList] = ssh2_command(ssh2_conn, ...
-        ['ls -d /home/' CONFIG.glider '/pm*/']);
-
-    % check which already have been downloaded.
-    for f = 1:length(pmarFolderList)
-        [ssh2_conn, pmarFileList] = ssh2_command(ssh2_conn, ...
-            ['ls ' pmarFolderList{f} '*.eng']);
-        if isempty(pmarFolderList{f})
-            continue
-        else
-            if exist(fullfile(path_bsLocal, pmarFolderList{f}(end-7:end)), 'dir')
-                % don't download it again
-            else
-                mkdir(fullfile(path_bsLocal, pmarFolderList{f}(end-7:end)));
-                ssh2_conn = scp_get(ssh2_conn, pmarFileList, fullfile(path_bsLocal, ...
-					pmarFolderList{f}(end-7:end)));
-                disp([pmarFolderList{f} ' now saved']);
-            end
-        end
-    end
-    disp('**End of PMAR folders**');
-    % end
-=======
 	% if CONFIG.pmCard == 0 % skip these when writing to card 1
 	[ssh2_conn, pmarFolderList] = ssh2_command(ssh2_conn, ...
 		['ls -d /home/' CONFIG.glider '/pm*/']);
@@ -153,7 +128,6 @@
 		end
 	end
 	disp('**End of PMAR folders**');
->>>>>>> bd3d4a39
 end
 
 %% WISPR FILES
