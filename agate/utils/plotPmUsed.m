function plotPmUsed(CONFIG, pp)
<<<<<<< HEAD
%PLOTPMUSED	Create PMAR diagnostic plots
=======
% PLOTPMUSED	Create PMAR diagnostic plots
>>>>>>> 624cb78c
%
%   Syntax:
%       PLOTPMUSED(CONFIG)
%
%   Description:
%       Creates a two-panel figure with some PMAR outputs for checking
%       PMAR operational status. PMAR space used vs dive duration in
%       the upper panel, and PMAR space used per minute over time in the
%       lower panel.
%
%   Inputs:
%       CONFIG   [struct] agate global mission configuration structure
%       pp       [table] Piloting parameters table created with
%                extractPilotingParams.m
%
%	Outputs:
%       None. Generates figure.
%
%   Examples:
%
%   See also PLOTBATTUSEFREESPACE
%
%   Authors:
%       S. Fregosi <selene.fregosi@gmail.com> <https://github.com/sfregosi>
%
%   FirstVersion:   27 May 2023
%   Updated:        28 May 2023
%
%   Created with MATLAB ver.: 9.13.0.2166757 (R2022b) Update 4
% %%%%%%%%%%%%%%%%%%%%%%%%%%%%%%%%%%%%%%%%%%%%%%%%%%%%%%%%%%%%%%%%%%%%%%%%

if CONFIG.pm.loggers == 0 || ~isfield(CONFIG, 'pm')
	fprintf(1, 'PMAR logger not available, cannot plot PMAR space used. Exiting...\n')
	return
end

% for now just manually assign...to be worked out later...
figNum = 548;
% figNum = CONFIG.plots.figNumList(6);
% set position
figPosition = [100   100    760    400];
% % overwrite if in config
% if isfield(CONFIG.plots, 'positions')
%     % is a position defined for this figure
%     fnIdx = find(figNum == CONFIG.plots.figNumList);
%     if length(CONFIG.plots.positions) >= fnIdx && ~isempty(CONFIG.plots.positions{fnIdx})
%         figPosition = CONFIG.plots.positions{fnIdx};
%     end
% end

figure(figNum);
set(gcf, 'Name', 'PMAR Use');
clf;

t = tiledlayout(2,1);

% plot space used vs dive duration
nexttile(1)
plot(pp.diveDur_min, pp.pmUsed_GB, 'k.');
hold on;
% highlight the last 5 dives
scatter(pp.diveDur_min(end-4:end), pp.pmUsed_GB(end-4:end), 40, ...
	pp.diveNum(end-4:end), 'o', 'LineWidth', 2)
cmap = cmocean('matter', 7);
cmap = flipud(cmap(2:6,:));
colormap(cmap)
h = colorbar('Ticks', pp.diveNum(end-4:end));
h.Label.String = 'dive number';
<<<<<<< HEAD
=======

>>>>>>> 624cb78c
grid on;
hold off;
xlabel('dive duration [min]');
ylabel(sprintf('PMAR space\nused [GB]'));
set(gca, 'FontSize', 12)

% space used/dive dur over time
nexttile(2)
plot(pp.diveStartTime, pp.pmUsed_GB./pp.diveDur_min*100, 'k');
hold on;
% add vertical lines for card switches
uac = unique(pp.activeCard);
for u = 1:length(uac)
	acIdx = find(uac(u) == pp.activeCard, 1, 'first');
	xline(pp.diveStartTime(acIdx), '--', 'Color', '#900C3F');
end
grid on;
% xlabel('date');
ylabel(sprintf('PMAR space\nused [MB/min]'));
set(gca, 'FontSize', 12)

% set final plot postions
t.TileSpacing = 'compact';
set(gcf, 'Position', figPosition)

end
<|MERGE_RESOLUTION|>--- conflicted
+++ resolved
@@ -1,9 +1,5 @@
 function plotPmUsed(CONFIG, pp)
-<<<<<<< HEAD
 %PLOTPMUSED	Create PMAR diagnostic plots
-=======
-% PLOTPMUSED	Create PMAR diagnostic plots
->>>>>>> 624cb78c
 %
 %   Syntax:
 %       PLOTPMUSED(CONFIG)
@@ -72,10 +68,7 @@
 colormap(cmap)
 h = colorbar('Ticks', pp.diveNum(end-4:end));
 h.Label.String = 'dive number';
-<<<<<<< HEAD
-=======
 
->>>>>>> 624cb78c
 grid on;
 hold off;
 xlabel('dive duration [min]');
