function agate(missionCnf)
%AGATE	Initialize a new session of agate
%
%   Syntax:
%       AGATE missionCnf
%
%   Description:
%       Initialization step for agate toolbox. Reads in a specified
%       configuration file, or if none is specified, prompts user to select
%       configuration file. Sets paths and completes some checks.
%
%   Inputs:
%      missionCnf   Optional argument to specific configuration file for a
%                   particular mission e.g., 'sg639_MHI_Apr2023.cnf'
%
%   Outputs:
%      No workspace outputs. Generates a global CONFIG variable
%
%   Examples:
%       agate agate_sgXXX_Location_MonYear_config.cnf
%
%   See also   SETCONFIG, CHECKPATH
%
%   Authors:
%       S. Fregosi <selene.fregosi@gmail.com> <https://github.com/sfregosi>
%
%   FirstVersion:   06 April 2023
%   Updated:        25 May 2023
%
%   Created with MATLAB ver.: 9.13.0.2166757 (R2022b) Update 4
% %%%%%%%%%%%%%%%%%%%%%%%%%%%%%%%%%%%%%%%%%%%%%%%%%%%%%%%%%%%%%%%%%%%%%%%%

clear global CONFIG;  % clear out old globals
warning off % this is turned off for plotting messages

global CONFIG
% CONFIG = struct;

<<<<<<< HEAD
CONFIG.ver = '0.1.20230525 github.com/sfregosi/agate-public';
=======
CONFIG.ver = '0.1.20230604 DEV BRANCH github.com/sfregosi/agate-public';
>>>>>>> bd3d4a39
fprintf('              agate version %s\n\n', CONFIG.ver)

if nargin < 1
    CONFIG.missionCnf = [];
else
    CONFIG.missionCnf = missionCnf;
end

% get matlab version for differences and backwards capatibility
CONFIG.mver = version;

checkPath;

setCONFIG(CONFIG.missionCnf);

end<|MERGE_RESOLUTION|>--- conflicted
+++ resolved
@@ -36,11 +36,7 @@
 global CONFIG
 % CONFIG = struct;
 
-<<<<<<< HEAD
-CONFIG.ver = '0.1.20230525 github.com/sfregosi/agate-public';
-=======
-CONFIG.ver = '0.1.20230604 DEV BRANCH github.com/sfregosi/agate-public';
->>>>>>> bd3d4a39
+CONFIG.ver = '0.1.20230604 github.com/sfregosi/agate-public';
 fprintf('              agate version %s\n\n', CONFIG.ver)
 
 if nargin < 1
