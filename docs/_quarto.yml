--- conflicted
+++ resolved
@@ -42,11 +42,8 @@
         text: Survey planning
       - href: piloting-functions.qmd
         text: Piloting
-<<<<<<< HEAD
-=======
       - href: convert-acoustics.qmd
         text: Convert acoustic files
->>>>>>> 624cb78c
       # - href: content/code.qmd
       #   text: Code in your files
       - href: acknowledgements.qmd
